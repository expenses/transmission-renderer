--- conflicted
+++ resolved
@@ -208,11 +208,7 @@
         )
     }?;
 
-<<<<<<< HEAD
     let init_command_buffer = command_buffers[0];
-=======
-    let command_buffer = command_buffers[0];
->>>>>>> 46d41d7b
 
     let mut allocator =
         gpu_allocator::vulkan::Allocator::new(&gpu_allocator::vulkan::AllocatorCreateDesc {
@@ -399,7 +395,6 @@
 
     let light_buffers = LightBuffers {
         lights: ash_abstractions::Buffer::new(
-<<<<<<< HEAD
             unsafe {
                 cast_slice(&[
                     PointLight::new(Vec3::new(0.0, 0.8, 0.0), Vec3::X, 5.0),
@@ -409,17 +404,6 @@
             "lights",
             vk::BufferUsageFlags::STORAGE_BUFFER,
             &mut init_resources,
-=======
-        unsafe {
-            cast_slice(&[
-                    PointLight::new(Vec3::new(0.0, 0.8, 0.0), Vec3::X, 5.0),
-                    PointLight::new(Vec3::new(8.0, 0.8, 0.0), Vec3::Y, 10.0),
-            ])
-        },
-        "lights",
-        vk::BufferUsageFlags::STORAGE_BUFFER,
-        &mut init_resources,
->>>>>>> 46d41d7b
         )?,
         froxel_light_counts: ash_abstractions::Buffer::new_of_size(
             4 * num_froxels,
@@ -703,7 +687,7 @@
     let mut screen_center =
         winit::dpi::LogicalPosition::new(extent.width as f64 / 2.0, extent.height as f64 / 2.0);
 
-    let mut profiling_ctx =
+    let profiling_ctx =
         query_pool.into_profiling_context(&device, physical_device_properties.limits)?;
 
     let mut command_graph = command_graph::CommandGraph::new(&device, 16, graphics_queue_family)?;
@@ -989,7 +973,6 @@
                     let tonemap_framebuffer =
                         swapchain_image_framebuffers[swapchain_image_index as usize];
 
-<<<<<<< HEAD
                     command_graph.reset();
 
                     let reset_query_pool = command_graph.register_commands("reset_query_pool", &[], &device, |command_buffer| {
@@ -1064,10 +1047,6 @@
                         );
 
                         device.cmd_bind_pipeline(
-=======
-                    {
-                        device.begin_command_buffer(
->>>>>>> 46d41d7b
                             command_buffer,
                             vk::PipelineBindPoint::COMPUTE,
                             pipelines.demultiplex_draws,
@@ -1110,7 +1089,7 @@
                             command_buffer,
                             pipelines: &pipelines,
                             draw_buffers: &draw_buffers,
-                            profiling_ctx: &mut profiling_ctx,
+                            profiling_ctx: &profiling_ctx,
                             model_buffers: &model_buffers,
                             render_passes: &render_passes,
                             draw_framebuffer,
@@ -1120,11 +1099,7 @@
                             opaque_sampled_hdr_framebuffer: &opaque_sampled_hdr_framebuffer,
                             dynamic: DynamicRecordParams {
                                 extent,
-                                num_primitives,
-                                num_instances,
                                 push_constants,
-                                view_matrix,
-                                perspective_matrix,
                                 opaque_mip_levels,
                                 tonemapping_params,
                             },
@@ -1138,7 +1113,6 @@
 
                         device.queue_submit(
                             queue,
-<<<<<<< HEAD
                             &[
                                 *vk::SubmitInfo::builder()
                                     .wait_semaphores(&[present_semaphore])
@@ -1146,13 +1120,6 @@
                                     .command_buffers(&buffers)
                                     .signal_semaphores(&[render_semaphore]),
                             ],
-=======
-                            &[*vk::SubmitInfo::builder()
-                                .wait_semaphores(&[present_semaphore])
-                                .wait_dst_stage_mask(&[vk::PipelineStageFlags::TRANSFER])
-                                .command_buffers(&[command_buffer])
-                                .signal_semaphores(&[render_semaphore])],
->>>>>>> 46d41d7b
                             render_fence,
                         )?;
                     }
@@ -1206,7 +1173,6 @@
     lights: ash_abstractions::Buffer,
     froxel_light_counts: ash_abstractions::Buffer,
     froxel_light_indices: ash_abstractions::Buffer,
-<<<<<<< HEAD
 }
 
 struct RecordLightAssignmentParams<'a> {
@@ -1320,8 +1286,6 @@
 
         device.cmd_dispatch(command_buffer, dispatch_count(num_instances, 64), 1, 1);
     }
-=======
->>>>>>> 46d41d7b
 }
 
 struct RecordParams<'a> {
@@ -1342,22 +1306,12 @@
 
 struct DynamicRecordParams {
     extent: vk::Extent2D,
-    num_primitives: u32,
-    num_instances: u32,
     push_constants: PushConstants,
-    view_matrix: Mat4,
-    perspective_matrix: Mat4,
     opaque_mip_levels: u32,
     tonemapping_params: colstodian::tonemap::BakedLottesTonemapperParams,
 }
 
-<<<<<<< HEAD
 unsafe fn record(params: RecordParams) {
-=======
-unsafe fn record(params: RecordParams) -> anyhow::Result<()> {
-    let _span = tracy_client::span!("Command buffer recording");
-
->>>>>>> 46d41d7b
     let RecordParams {
         device,
         command_buffer,
@@ -1370,11 +1324,7 @@
         tonemap_framebuffer,
         dynamic:
             DynamicRecordParams {
-                num_primitives,
-                num_instances,
                 push_constants,
-                view_matrix,
-                perspective_matrix,
                 extent,
                 opaque_mip_levels,
                 tonemapping_params,
@@ -1439,8 +1389,6 @@
         .min_depth(0.0)
         .max_depth(1.0);
 
-    profiling_ctx.reset(device, command_buffer);
-
     let all_commands_profiling_zone = profiling_zone!(
         "all commands",
         vk::PipelineStageFlags::TOP_OF_PIPE,
@@ -1449,152 +1397,6 @@
         command_buffer,
         profiling_ctx
     );
-
-    {
-        let _profiling_zone = profiling_zone!(
-            "frustum culling",
-            vk::PipelineStageFlags::TOP_OF_PIPE,
-            vk::PipelineStageFlags::BOTTOM_OF_PIPE,
-            device,
-            command_buffer,
-            profiling_ctx
-        );
-
-        {
-            let profiling_zone = profiling_zone!(
-                "zeroing the instance count buffer",
-                device,
-                command_buffer,
-                profiling_ctx
-            );
-
-            device.cmd_fill_buffer(
-                command_buffer,
-                draw_buffers.instance_count_buffer.buffer,
-                0,
-                vk::WHOLE_SIZE,
-                0,
-            );
-
-            drop(profiling_zone);
-
-            let profiling_zone = profiling_zone!(
-                "zeroing the draw count buffer",
-                device,
-                command_buffer,
-                profiling_ctx
-            );
-
-            device.cmd_fill_buffer(
-                command_buffer,
-                draw_buffers.draw_counts_buffer.buffer,
-                0,
-                vk::WHOLE_SIZE,
-                0,
-            );
-
-            drop(profiling_zone);
-        }
-
-        vk_sync::cmd::pipeline_barrier(
-            device,
-            command_buffer,
-            Some(vk_sync::GlobalBarrier {
-                previous_accesses: &[vk_sync::AccessType::TransferWrite],
-                next_accesses: &[vk_sync::AccessType::ComputeShaderReadOther],
-            }),
-            &[],
-            &[],
-        );
-
-        device.cmd_bind_descriptor_sets(
-            command_buffer,
-            vk::PipelineBindPoint::COMPUTE,
-            pipelines.frustum_culling_pipeline_layout,
-            0,
-            &[
-                descriptor_sets.frustum_culling,
-                descriptor_sets.instance_buffer,
-            ],
-            &[],
-        );
-
-        let trunc_row = |index| perspective_matrix.row(index).truncate();
-
-        // Get the left and top planes (the ones that satisfy 'x + w < 0' and 'y + w < 0') (I think, don't quote me on this)
-        // https://github.com/zeux/niagara/blob/98f5d5ae2b48e15e145e3ad13ae7f4f9f1e0e297/src/niagara.cpp#L822-L823
-        let frustum_x = (trunc_row(3) + trunc_row(0)).normalize();
-        let frustum_y = (trunc_row(3) + trunc_row(1)).normalize();
-
-        device.cmd_push_constants(
-            command_buffer,
-            pipelines.frustum_culling_pipeline_layout,
-            vk::ShaderStageFlags::COMPUTE,
-            0,
-            bytes_of(&shared_structs::CullingPushConstants {
-                view: view_matrix,
-                frustum_x_xz: frustum_x.xz(),
-                frustum_y_yz: frustum_y.yz(),
-                z_near: NEAR_Z,
-            }),
-        );
-
-        device.cmd_bind_pipeline(
-            command_buffer,
-            vk::PipelineBindPoint::COMPUTE,
-            pipelines.frustum_culling,
-        );
-
-        {
-            let _profiling_zone = profiling_zone!(
-                "frustum culling compute shader",
-                device,
-                command_buffer,
-                profiling_ctx
-            );
-
-            device.cmd_dispatch(command_buffer, dispatch_count(num_instances, 64), 1, 1);
-        }
-
-        vk_sync::cmd::pipeline_barrier(
-            device,
-            command_buffer,
-            Some(vk_sync::GlobalBarrier {
-                previous_accesses: &[vk_sync::AccessType::ComputeShaderWrite],
-                next_accesses: &[vk_sync::AccessType::ComputeShaderReadOther],
-            }),
-            &[],
-            &[],
-        );
-
-        device.cmd_bind_pipeline(
-            command_buffer,
-            vk::PipelineBindPoint::COMPUTE,
-            pipelines.demultiplex_draws,
-        );
-
-        {
-            let _profiling_zone = profiling_zone!(
-                "demultiplex draws compute shader",
-                device,
-                command_buffer,
-                profiling_ctx
-            );
-
-            device.cmd_dispatch(command_buffer, dispatch_count(num_primitives, 64), 1, 1);
-        }
-
-        vk_sync::cmd::pipeline_barrier(
-            device,
-            command_buffer,
-            Some(vk_sync::GlobalBarrier {
-                previous_accesses: &[vk_sync::AccessType::ComputeShaderWrite],
-                next_accesses: &[vk_sync::AccessType::IndirectBuffer],
-            }),
-            &[],
-            &[],
-        );
-    }
 
     device.cmd_begin_render_pass(
         command_buffer,
